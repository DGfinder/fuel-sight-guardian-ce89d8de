import { useQuery, useMutation, useQueryClient } from '@tanstack/react-query';
import { useToast } from '@/hooks/use-toast';
import { 
  getAgbotLocations, 
  getAgbotLocation, 
  syncAgbotData, 
  getAgbotSyncLogs,
  getAtharaAPIHealth,
  testAtharaAPIConnection,
  type AgbotLocation,
  type AgbotSyncResult,
  type AtharaAPIHealth
} from '@/services/agbot-api';
import { 
  formatPerthRelativeTime, 
  formatPerthDisplay, 
  getDeviceStatus, 
  validateTimestamp,
  normalizeToPerthString 
} from '@/utils/timezone';

// Combined health and data status
export interface AgbotSystemStatus {
  data: AgbotLocation[];
  apiHealth: AtharaAPIHealth;
  lastSyncTime: string | null;
  dataAge: number; // minutes since last sync
  hasData: boolean;
  isStale: boolean; // data is >60 minutes old
  isHealthy: boolean; // API is working
  needsAttention: boolean; // requires manual intervention
}

// Hook to get Athara API health status
export function useAtharaAPIHealth() {
  return useQuery({
    queryKey: ['athara-api-health'],
    queryFn: getAtharaAPIHealth,
    refetchInterval: 60 * 1000, // Check every minute
    staleTime: 30 * 1000, // 30 seconds stale time
  });
}

// Hook to test API connectivity
export function useAtharaAPITest() {
  const { toast } = useToast();
  
  return useMutation({
    mutationFn: testAtharaAPIConnection,
    onSuccess: (result) => {
      if (result.success) {
        toast({
          title: "API Connection Test",
          description: `✅ Athara API is available (${result.responseTime}ms response time)`,
        });
      } else {
        toast({
          title: "API Connection Test Failed",
          description: `❌ ${result.error}`,
          variant: "destructive",
        });
      }
    },
    onError: (error) => {
      toast({
        title: "API Test Error",
        description: `Failed to test API: ${error.message}`,
        variant: "destructive",
      });
    },
  });
}

// Enhanced hook to get all agbot locations with health context
export function useAgbotLocations() {
  return useQuery({
    queryKey: ['agbot-locations'],
    queryFn: getAgbotLocations,
    refetchInterval: 10 * 60 * 1000, // Refetch every 10 minutes for hourly cellular data
    staleTime: 5 * 60 * 1000, // Consider data stale after 5 minutes
    gcTime: 30 * 60 * 1000, // 30 minutes cache time
    retry: (failureCount, error) => {
      // Don't retry if it's a configuration error
      if (error.message.includes('Invalid or missing Athara API key')) {
        return false;
      }
      // Retry up to 3 times for other errors
      return failureCount < 3;
    },
  });
}

// Hook to get a specific agbot location
export function useAgbotLocation(locationId: string) {
  return useQuery({
    queryKey: ['agbot-location', locationId],
    queryFn: () => getAgbotLocation(locationId),
    enabled: !!locationId,
    refetchInterval: 10 * 60 * 1000, // 10 minutes for hourly data
    staleTime: 5 * 60 * 1000, // 5 minutes stale time
  });
}

// Hook to get sync logs
export function useAgbotSyncLogs(limit?: number) {
  return useQuery({
    queryKey: ['agbot-sync-logs', limit],
    queryFn: () => getAgbotSyncLogs(limit),
    refetchInterval: 2 * 60 * 1000, // Check for new logs every 2 minutes
  });
}

// Hook to sync agbot data
export function useAgbotSync() {
  const queryClient = useQueryClient();
  const { toast } = useToast();

  return useMutation<AgbotSyncResult, Error, void>({
    mutationFn: syncAgbotData,
    onSuccess: (result) => {
      // Invalidate and refetch agbot data
      queryClient.invalidateQueries({ queryKey: ['agbot-locations'] });
      queryClient.invalidateQueries({ queryKey: ['agbot-sync-logs'] });

      // Show appropriate toast based on results
      if (result.success) {
        toast({
          title: 'Sync successful',
          description: `Processed ${result.locationsProcessed} locations and ${result.assetsProcessed} assets in ${result.duration}ms`,
        });
      } else {
        toast({
          title: 'Sync completed with errors',
          description: `${result.locationsProcessed} locations processed, ${result.errors.length} errors occurred`,
          variant: 'destructive',
        });
      }
    },
    onError: (error) => {
      toast({
        title: 'Sync failed',
        description: error.message || 'Failed to sync agbot data',
        variant: 'destructive',
      });
    },
  });
}

// Enhanced hook to get comprehensive fleet summary statistics
export function useAgbotSummary() {
  const { data: locations, isLoading } = useAgbotLocations();
  
  if (isLoading || !locations) {
    return {
      totalLocations: 0,
      totalAssets: 0,
      onlineAssets: 0,
      averageFillPercentage: 0,
      lowFuelCount: 0,
      criticalCount: 0,
      totalCapacity: 0,
      currentFuelVolume: 0,
      fleetUtilization: 0,
      dailyConsumption: 0,
      estimatedDaysRemaining: 0,
      categories: { agricultural: 0, commercial: 0 },
      isLoading
    };
  }

  const allAssets = locations.flatMap(location => {
    if (Array.isArray(location.assets)) {
      return location.assets;
    }
    console.warn('[AGBOT] Location assets is not an array:', location.assets);
    return [];
  });
  const onlineAssets = allAssets.filter(asset => asset?.device_online);
  
  // Enhanced calculations
  const fillPercentages = allAssets
    .map(asset => asset?.latest_calibrated_fill_percentage)
    .filter(percentage => percentage !== null && percentage !== undefined && typeof percentage === 'number');
  
  const averageFillPercentage = fillPercentages.length > 0 
    ? fillPercentages.reduce((sum, percentage) => sum + percentage, 0) / fillPercentages.length
    : 0;

  const lowFuelCount = fillPercentages.filter(percentage => percentage < 20 && percentage > 0).length;
  const criticalCount = fillPercentages.filter(percentage => percentage === 0).length;
  
  // Calculate capacity and fuel volumes from asset data
  let totalCapacity = 0;
  let currentFuelVolume = 0;
  let totalDailyConsumption = 0;
  let locationsWithConsumption = 0;
  
  const categories = { agricultural: 0, commercial: 0 };
  
  allAssets.forEach(asset => {
    // Extract capacity from asset profile name or use asset_refill_capacity_litres if available
    const capacityFromName = asset.asset_profile_name?.match(/[\d,]+/)?.[0]?.replace(/,/g, '');
    const capacity = asset.asset_refill_capacity_litres || 
                    (capacityFromName ? parseInt(capacityFromName) : 50000); // Default to 50,000L
    
    const percentage = asset.latest_calibrated_fill_percentage || 0;
    const currentVolume = (percentage / 100) * capacity;
    
    totalCapacity += capacity;
    currentFuelVolume += currentVolume;
    
    // Daily consumption from asset data
    if (asset.asset_daily_consumption && asset.asset_daily_consumption > 0) {
      totalDailyConsumption += asset.asset_daily_consumption;
      locationsWithConsumption++;
    }
  });
  
  locations.forEach(location => {
    // Categorize locations
    const isCommercial = location.location_id?.toLowerCase().includes('depot') || 
                        location.address1?.toLowerCase().includes('depot');
    if (isCommercial) {
      categories.commercial++;
    } else {
      categories.agricultural++;
    }
    
    // Add location-level consumption if available
    if (location.location_daily_consumption && location.location_daily_consumption > 0) {
      totalDailyConsumption += location.location_daily_consumption;
    }
  });
  
  const fleetUtilization = totalCapacity > 0 ? (currentFuelVolume / totalCapacity) * 100 : 0;
  const estimatedDaysRemaining = totalDailyConsumption > 0 && currentFuelVolume > 0 
    ? Math.round(currentFuelVolume / totalDailyConsumption) 
    : null;

  return {
    totalLocations: locations.length,
    totalAssets: allAssets.length,
    onlineAssets: onlineAssets.length,
    averageFillPercentage: Math.round(averageFillPercentage * 10) / 10,
    lowFuelCount,
    criticalCount,
    totalCapacity: Math.round(totalCapacity),
    currentFuelVolume: Math.round(currentFuelVolume),
    fleetUtilization: Math.round(fleetUtilization * 10) / 10,
    dailyConsumption: Math.round(totalDailyConsumption * 100) / 100,
    estimatedDaysRemaining,
    categories,
    isLoading: false
  };
}

// Hook to get percentage color based on fuel level
export function usePercentageColor(percentage: number | null | undefined): string {
  if (percentage === null || percentage === undefined) {
    return 'text-gray-400';
  }

  if (percentage < 20) {
    return 'text-red-600';
  } else if (percentage < 50) {
    return 'text-yellow-600';
  } else {
    return 'text-green-600';
  }
}

// Hook to get percentage background color for progress bars
export function usePercentageBackground(percentage: number | null | undefined): string {
  if (percentage === null || percentage === undefined) {
    return 'bg-gray-200';
  }

  if (percentage < 20) {
    return 'bg-red-500';
  } else if (percentage < 50) {
    return 'bg-yellow-500';
  } else {
    return 'bg-green-500';
  }
}

// Helper function to format timestamp with Perth timezone
export function formatTimestamp(timestamp: string | null): string {
  if (!timestamp) return 'No data';
  
  try {
<<<<<<< HEAD
    const date = new Date(timestamp);
    const now = new Date();
    
    // Check if date is invalid
    if (isNaN(date.getTime())) {
      return 'Invalid date';
    }
    
    const diffMs = now.getTime() - date.getTime();
    const diffMins = Math.floor(diffMs / (1000 * 60));
    const diffHours = Math.floor(diffMs / (1000 * 60 * 60));
    const diffDays = Math.floor(diffMs / (1000 * 60 * 60 * 24));

    // Handle future dates (clock sync issues)
    if (diffMs < 0) {
      const futureMins = Math.floor(Math.abs(diffMs) / (1000 * 60));
      const futureHours = Math.floor(Math.abs(diffMs) / (1000 * 60 * 60));
      
      if (futureMins < 5) {
        return 'Just now'; // Small clock differences
      } else if (futureMins < 60) {
        return 'Clock sync issue';
      } else {
        return 'Clock sync issue';
      }
    }

    if (diffMins < 1) {
      return 'Just now';
    } else if (diffMins < 60) {
      return `${diffMins}m ago`;
    } else if (diffHours < 24) {
      return `${diffHours}h ago`;
    } else if (diffDays < 7) {
      return `${diffDays}d ago`;
    } else {
      return date.toLocaleDateString();
    }
=======
    return formatPerthRelativeTime(timestamp);
  } catch (error) {
    console.error('Error formatting timestamp:', error, timestamp);
    return 'Invalid date';
  }
}

// Helper function to get device online status with proper Perth timezone logic
export function getDeviceOnlineStatus(lastReading: string | null) {
  if (!lastReading) {
    return {
      isOnline: false,
      status: 'no-data',
      displayText: 'No Data',
      colorClass: 'text-gray-500 bg-gray-100',
      lastSeenText: 'No data available'
    };
  }

  const deviceStatus = getDeviceStatus(lastReading);
  
  return {
    isOnline: deviceStatus.status === 'online',
    status: deviceStatus.status,
    displayText: deviceStatus.displayText,
    colorClass: deviceStatus.colorClass,
    lastSeenText: formatPerthRelativeTime(lastReading),
    minutesAgo: deviceStatus.minutesAgo
  };
}

// Helper function to format full Perth timestamp
export function formatPerthTimestampDisplay(timestamp: string | null): string {
  if (!timestamp) return 'No data';
  
  try {
    return formatPerthDisplay(timestamp);
>>>>>>> 0452f0b8
  } catch (error) {
    console.error('Error formatting Perth timestamp:', error, timestamp);
    return 'Invalid date';
  }
}

// Data quality validation helper
export function validateLocationData(location: any): {
  hasIssues: boolean;
  issues: string[];
  severity: 'low' | 'medium' | 'high';
} {
  const issues: string[] = [];
  let severity: 'low' | 'medium' | 'high' = 'low';

  // Validate timestamp
  if (location.last_reading_time) {
    const validation = validateTimestamp(location.last_reading_time);
    if (validation.isFuture) {
      issues.push('Last reading is in the future (timezone issue)');
      severity = 'high';
    }
    if (validation.isStale) {
      issues.push('Data is more than 4 hours old');
      if (severity === 'low') severity = 'medium';
    }
    if (!validation.isValid) {
      issues.push('Invalid timestamp format');
      severity = 'high';
    }
    issues.push(...validation.issues);
  } else {
    issues.push('No last reading time available');
    if (severity === 'low') severity = 'medium';
  }

  // Validate fuel level data
  if (location.latest_calibrated_fill_percentage > 100) {
    issues.push('Fuel level over 100% (sensor issue?)');
    severity = 'high';
  }
  
  if (location.latest_calibrated_fill_percentage < 0) {
    issues.push('Negative fuel level (sensor issue?)');
    severity = 'high';
  }

  return {
    hasIssues: issues.length > 0,
    issues,
    severity
  };
}

// Hook to filter locations by status, percentage, etc.
export function useFilteredAgbotLocations(filters: {
  onlineOnly?: boolean;
  lowFuelOnly?: boolean;
  customerName?: string;
}) {
  const { data: locations, ...rest } = useAgbotLocations();

  const filteredLocations = locations?.filter(location => {
    // Filter by customer name
    if (filters.customerName && !location.customer_name?.toLowerCase().includes(filters.customerName.toLowerCase())) {
      return false;
    }

    // Filter by online status using proper device status logic
    if (filters.onlineOnly) {
      const deviceStatus = getDeviceOnlineStatus(location.last_reading_time);
      if (!deviceStatus.isOnline) {
        return false;
      }
    }

    // Filter by low fuel (if location or any asset has <20%)
    if (filters.lowFuelOnly) {
      const locationHasLowFuel = location.latest_calibrated_fill_percentage < 20;
      const assetsArray = Array.isArray(location.assets) ? location.assets : [];
      const assetsHaveLowFuel = assetsArray.some(asset => asset?.latest_calibrated_fill_percentage < 20);
      
      if (!locationHasLowFuel && !assetsHaveLowFuel) {
        return false;
      }
    }

    return true;
  });

  return {
    data: filteredLocations,
    ...rest
  };
}<|MERGE_RESOLUTION|>--- conflicted
+++ resolved
@@ -1,464 +1,460 @@
-import { useQuery, useMutation, useQueryClient } from '@tanstack/react-query';
-import { useToast } from '@/hooks/use-toast';
-import { 
-  getAgbotLocations, 
-  getAgbotLocation, 
-  syncAgbotData, 
-  getAgbotSyncLogs,
-  getAtharaAPIHealth,
-  testAtharaAPIConnection,
-  type AgbotLocation,
-  type AgbotSyncResult,
-  type AtharaAPIHealth
-} from '@/services/agbot-api';
-import { 
-  formatPerthRelativeTime, 
-  formatPerthDisplay, 
-  getDeviceStatus, 
-  validateTimestamp,
-  normalizeToPerthString 
-} from '@/utils/timezone';
-
-// Combined health and data status
-export interface AgbotSystemStatus {
-  data: AgbotLocation[];
-  apiHealth: AtharaAPIHealth;
-  lastSyncTime: string | null;
-  dataAge: number; // minutes since last sync
-  hasData: boolean;
-  isStale: boolean; // data is >60 minutes old
-  isHealthy: boolean; // API is working
-  needsAttention: boolean; // requires manual intervention
-}
-
-// Hook to get Athara API health status
-export function useAtharaAPIHealth() {
-  return useQuery({
-    queryKey: ['athara-api-health'],
-    queryFn: getAtharaAPIHealth,
-    refetchInterval: 60 * 1000, // Check every minute
-    staleTime: 30 * 1000, // 30 seconds stale time
-  });
-}
-
-// Hook to test API connectivity
-export function useAtharaAPITest() {
-  const { toast } = useToast();
-  
-  return useMutation({
-    mutationFn: testAtharaAPIConnection,
-    onSuccess: (result) => {
-      if (result.success) {
-        toast({
-          title: "API Connection Test",
-          description: `✅ Athara API is available (${result.responseTime}ms response time)`,
-        });
-      } else {
-        toast({
-          title: "API Connection Test Failed",
-          description: `❌ ${result.error}`,
-          variant: "destructive",
-        });
-      }
-    },
-    onError: (error) => {
-      toast({
-        title: "API Test Error",
-        description: `Failed to test API: ${error.message}`,
-        variant: "destructive",
-      });
-    },
-  });
-}
-
-// Enhanced hook to get all agbot locations with health context
-export function useAgbotLocations() {
-  return useQuery({
-    queryKey: ['agbot-locations'],
-    queryFn: getAgbotLocations,
-    refetchInterval: 10 * 60 * 1000, // Refetch every 10 minutes for hourly cellular data
-    staleTime: 5 * 60 * 1000, // Consider data stale after 5 minutes
-    gcTime: 30 * 60 * 1000, // 30 minutes cache time
-    retry: (failureCount, error) => {
-      // Don't retry if it's a configuration error
-      if (error.message.includes('Invalid or missing Athara API key')) {
-        return false;
-      }
-      // Retry up to 3 times for other errors
-      return failureCount < 3;
-    },
-  });
-}
-
-// Hook to get a specific agbot location
-export function useAgbotLocation(locationId: string) {
-  return useQuery({
-    queryKey: ['agbot-location', locationId],
-    queryFn: () => getAgbotLocation(locationId),
-    enabled: !!locationId,
-    refetchInterval: 10 * 60 * 1000, // 10 minutes for hourly data
-    staleTime: 5 * 60 * 1000, // 5 minutes stale time
-  });
-}
-
-// Hook to get sync logs
-export function useAgbotSyncLogs(limit?: number) {
-  return useQuery({
-    queryKey: ['agbot-sync-logs', limit],
-    queryFn: () => getAgbotSyncLogs(limit),
-    refetchInterval: 2 * 60 * 1000, // Check for new logs every 2 minutes
-  });
-}
-
-// Hook to sync agbot data
-export function useAgbotSync() {
-  const queryClient = useQueryClient();
-  const { toast } = useToast();
-
-  return useMutation<AgbotSyncResult, Error, void>({
-    mutationFn: syncAgbotData,
-    onSuccess: (result) => {
-      // Invalidate and refetch agbot data
-      queryClient.invalidateQueries({ queryKey: ['agbot-locations'] });
-      queryClient.invalidateQueries({ queryKey: ['agbot-sync-logs'] });
-
-      // Show appropriate toast based on results
-      if (result.success) {
-        toast({
-          title: 'Sync successful',
-          description: `Processed ${result.locationsProcessed} locations and ${result.assetsProcessed} assets in ${result.duration}ms`,
-        });
-      } else {
-        toast({
-          title: 'Sync completed with errors',
-          description: `${result.locationsProcessed} locations processed, ${result.errors.length} errors occurred`,
-          variant: 'destructive',
-        });
-      }
-    },
-    onError: (error) => {
-      toast({
-        title: 'Sync failed',
-        description: error.message || 'Failed to sync agbot data',
-        variant: 'destructive',
-      });
-    },
-  });
-}
-
-// Enhanced hook to get comprehensive fleet summary statistics
-export function useAgbotSummary() {
-  const { data: locations, isLoading } = useAgbotLocations();
-  
-  if (isLoading || !locations) {
-    return {
-      totalLocations: 0,
-      totalAssets: 0,
-      onlineAssets: 0,
-      averageFillPercentage: 0,
-      lowFuelCount: 0,
-      criticalCount: 0,
-      totalCapacity: 0,
-      currentFuelVolume: 0,
-      fleetUtilization: 0,
-      dailyConsumption: 0,
-      estimatedDaysRemaining: 0,
-      categories: { agricultural: 0, commercial: 0 },
-      isLoading
-    };
-  }
-
-  const allAssets = locations.flatMap(location => {
-    if (Array.isArray(location.assets)) {
-      return location.assets;
-    }
-    console.warn('[AGBOT] Location assets is not an array:', location.assets);
-    return [];
-  });
-  const onlineAssets = allAssets.filter(asset => asset?.device_online);
-  
-  // Enhanced calculations
-  const fillPercentages = allAssets
-    .map(asset => asset?.latest_calibrated_fill_percentage)
-    .filter(percentage => percentage !== null && percentage !== undefined && typeof percentage === 'number');
-  
-  const averageFillPercentage = fillPercentages.length > 0 
-    ? fillPercentages.reduce((sum, percentage) => sum + percentage, 0) / fillPercentages.length
-    : 0;
-
-  const lowFuelCount = fillPercentages.filter(percentage => percentage < 20 && percentage > 0).length;
-  const criticalCount = fillPercentages.filter(percentage => percentage === 0).length;
-  
-  // Calculate capacity and fuel volumes from asset data
-  let totalCapacity = 0;
-  let currentFuelVolume = 0;
-  let totalDailyConsumption = 0;
-  let locationsWithConsumption = 0;
-  
-  const categories = { agricultural: 0, commercial: 0 };
-  
-  allAssets.forEach(asset => {
-    // Extract capacity from asset profile name or use asset_refill_capacity_litres if available
-    const capacityFromName = asset.asset_profile_name?.match(/[\d,]+/)?.[0]?.replace(/,/g, '');
-    const capacity = asset.asset_refill_capacity_litres || 
-                    (capacityFromName ? parseInt(capacityFromName) : 50000); // Default to 50,000L
-    
-    const percentage = asset.latest_calibrated_fill_percentage || 0;
-    const currentVolume = (percentage / 100) * capacity;
-    
-    totalCapacity += capacity;
-    currentFuelVolume += currentVolume;
-    
-    // Daily consumption from asset data
-    if (asset.asset_daily_consumption && asset.asset_daily_consumption > 0) {
-      totalDailyConsumption += asset.asset_daily_consumption;
-      locationsWithConsumption++;
-    }
-  });
-  
-  locations.forEach(location => {
-    // Categorize locations
-    const isCommercial = location.location_id?.toLowerCase().includes('depot') || 
-                        location.address1?.toLowerCase().includes('depot');
-    if (isCommercial) {
-      categories.commercial++;
-    } else {
-      categories.agricultural++;
-    }
-    
-    // Add location-level consumption if available
-    if (location.location_daily_consumption && location.location_daily_consumption > 0) {
-      totalDailyConsumption += location.location_daily_consumption;
-    }
-  });
-  
-  const fleetUtilization = totalCapacity > 0 ? (currentFuelVolume / totalCapacity) * 100 : 0;
-  const estimatedDaysRemaining = totalDailyConsumption > 0 && currentFuelVolume > 0 
-    ? Math.round(currentFuelVolume / totalDailyConsumption) 
-    : null;
-
-  return {
-    totalLocations: locations.length,
-    totalAssets: allAssets.length,
-    onlineAssets: onlineAssets.length,
-    averageFillPercentage: Math.round(averageFillPercentage * 10) / 10,
-    lowFuelCount,
-    criticalCount,
-    totalCapacity: Math.round(totalCapacity),
-    currentFuelVolume: Math.round(currentFuelVolume),
-    fleetUtilization: Math.round(fleetUtilization * 10) / 10,
-    dailyConsumption: Math.round(totalDailyConsumption * 100) / 100,
-    estimatedDaysRemaining,
-    categories,
-    isLoading: false
-  };
-}
-
-// Hook to get percentage color based on fuel level
-export function usePercentageColor(percentage: number | null | undefined): string {
-  if (percentage === null || percentage === undefined) {
-    return 'text-gray-400';
-  }
-
-  if (percentage < 20) {
-    return 'text-red-600';
-  } else if (percentage < 50) {
-    return 'text-yellow-600';
-  } else {
-    return 'text-green-600';
-  }
-}
-
-// Hook to get percentage background color for progress bars
-export function usePercentageBackground(percentage: number | null | undefined): string {
-  if (percentage === null || percentage === undefined) {
-    return 'bg-gray-200';
-  }
-
-  if (percentage < 20) {
-    return 'bg-red-500';
-  } else if (percentage < 50) {
-    return 'bg-yellow-500';
-  } else {
-    return 'bg-green-500';
-  }
-}
-
-// Helper function to format timestamp with Perth timezone
-export function formatTimestamp(timestamp: string | null): string {
-  if (!timestamp) return 'No data';
-  
-  try {
-<<<<<<< HEAD
-    const date = new Date(timestamp);
-    const now = new Date();
-    
-    // Check if date is invalid
-    if (isNaN(date.getTime())) {
-      return 'Invalid date';
-    }
-    
-    const diffMs = now.getTime() - date.getTime();
-    const diffMins = Math.floor(diffMs / (1000 * 60));
-    const diffHours = Math.floor(diffMs / (1000 * 60 * 60));
-    const diffDays = Math.floor(diffMs / (1000 * 60 * 60 * 24));
-
-    // Handle future dates (clock sync issues)
-    if (diffMs < 0) {
-      const futureMins = Math.floor(Math.abs(diffMs) / (1000 * 60));
-      const futureHours = Math.floor(Math.abs(diffMs) / (1000 * 60 * 60));
-      
-      if (futureMins < 5) {
-        return 'Just now'; // Small clock differences
-      } else if (futureMins < 60) {
-        return 'Clock sync issue';
-      } else {
-        return 'Clock sync issue';
-      }
-    }
-
-    if (diffMins < 1) {
-      return 'Just now';
-    } else if (diffMins < 60) {
-      return `${diffMins}m ago`;
-    } else if (diffHours < 24) {
-      return `${diffHours}h ago`;
-    } else if (diffDays < 7) {
-      return `${diffDays}d ago`;
-    } else {
-      return date.toLocaleDateString();
-    }
-=======
-    return formatPerthRelativeTime(timestamp);
-  } catch (error) {
-    console.error('Error formatting timestamp:', error, timestamp);
-    return 'Invalid date';
-  }
-}
-
-// Helper function to get device online status with proper Perth timezone logic
-export function getDeviceOnlineStatus(lastReading: string | null) {
-  if (!lastReading) {
-    return {
-      isOnline: false,
-      status: 'no-data',
-      displayText: 'No Data',
-      colorClass: 'text-gray-500 bg-gray-100',
-      lastSeenText: 'No data available'
-    };
-  }
-
-  const deviceStatus = getDeviceStatus(lastReading);
-  
-  return {
-    isOnline: deviceStatus.status === 'online',
-    status: deviceStatus.status,
-    displayText: deviceStatus.displayText,
-    colorClass: deviceStatus.colorClass,
-    lastSeenText: formatPerthRelativeTime(lastReading),
-    minutesAgo: deviceStatus.minutesAgo
-  };
-}
-
-// Helper function to format full Perth timestamp
-export function formatPerthTimestampDisplay(timestamp: string | null): string {
-  if (!timestamp) return 'No data';
-  
-  try {
-    return formatPerthDisplay(timestamp);
->>>>>>> 0452f0b8
-  } catch (error) {
-    console.error('Error formatting Perth timestamp:', error, timestamp);
-    return 'Invalid date';
-  }
-}
-
-// Data quality validation helper
-export function validateLocationData(location: any): {
-  hasIssues: boolean;
-  issues: string[];
-  severity: 'low' | 'medium' | 'high';
-} {
-  const issues: string[] = [];
-  let severity: 'low' | 'medium' | 'high' = 'low';
-
-  // Validate timestamp
-  if (location.last_reading_time) {
-    const validation = validateTimestamp(location.last_reading_time);
-    if (validation.isFuture) {
-      issues.push('Last reading is in the future (timezone issue)');
-      severity = 'high';
-    }
-    if (validation.isStale) {
-      issues.push('Data is more than 4 hours old');
-      if (severity === 'low') severity = 'medium';
-    }
-    if (!validation.isValid) {
-      issues.push('Invalid timestamp format');
-      severity = 'high';
-    }
-    issues.push(...validation.issues);
-  } else {
-    issues.push('No last reading time available');
-    if (severity === 'low') severity = 'medium';
-  }
-
-  // Validate fuel level data
-  if (location.latest_calibrated_fill_percentage > 100) {
-    issues.push('Fuel level over 100% (sensor issue?)');
-    severity = 'high';
-  }
-  
-  if (location.latest_calibrated_fill_percentage < 0) {
-    issues.push('Negative fuel level (sensor issue?)');
-    severity = 'high';
-  }
-
-  return {
-    hasIssues: issues.length > 0,
-    issues,
-    severity
-  };
-}
-
-// Hook to filter locations by status, percentage, etc.
-export function useFilteredAgbotLocations(filters: {
-  onlineOnly?: boolean;
-  lowFuelOnly?: boolean;
-  customerName?: string;
-}) {
-  const { data: locations, ...rest } = useAgbotLocations();
-
-  const filteredLocations = locations?.filter(location => {
-    // Filter by customer name
-    if (filters.customerName && !location.customer_name?.toLowerCase().includes(filters.customerName.toLowerCase())) {
-      return false;
-    }
-
-    // Filter by online status using proper device status logic
-    if (filters.onlineOnly) {
-      const deviceStatus = getDeviceOnlineStatus(location.last_reading_time);
-      if (!deviceStatus.isOnline) {
-        return false;
-      }
-    }
-
-    // Filter by low fuel (if location or any asset has <20%)
-    if (filters.lowFuelOnly) {
-      const locationHasLowFuel = location.latest_calibrated_fill_percentage < 20;
-      const assetsArray = Array.isArray(location.assets) ? location.assets : [];
-      const assetsHaveLowFuel = assetsArray.some(asset => asset?.latest_calibrated_fill_percentage < 20);
-      
-      if (!locationHasLowFuel && !assetsHaveLowFuel) {
-        return false;
-      }
-    }
-
-    return true;
-  });
-
-  return {
-    data: filteredLocations,
-    ...rest
-  };
+import { useQuery, useMutation, useQueryClient } from '@tanstack/react-query';
+import { useToast } from '@/hooks/use-toast';
+import { 
+  getAgbotLocations, 
+  getAgbotLocation, 
+  syncAgbotData, 
+  getAgbotSyncLogs,
+  getAtharaAPIHealth,
+  testAtharaAPIConnection,
+  type AgbotLocation,
+  type AgbotSyncResult,
+  type AtharaAPIHealth
+} from '@/services/agbot-api';
+import { 
+  formatPerthRelativeTime, 
+  formatPerthDisplay, 
+  getDeviceStatus, 
+  validateTimestamp,
+  normalizeToPerthString 
+} from '@/utils/timezone';
+
+// Combined health and data status
+export interface AgbotSystemStatus {
+  data: AgbotLocation[];
+  apiHealth: AtharaAPIHealth;
+  lastSyncTime: string | null;
+  dataAge: number; // minutes since last sync
+  hasData: boolean;
+  isStale: boolean; // data is >60 minutes old
+  isHealthy: boolean; // API is working
+  needsAttention: boolean; // requires manual intervention
+}
+
+// Hook to get Athara API health status
+export function useAtharaAPIHealth() {
+  return useQuery({
+    queryKey: ['athara-api-health'],
+    queryFn: getAtharaAPIHealth,
+    refetchInterval: 60 * 1000, // Check every minute
+    staleTime: 30 * 1000, // 30 seconds stale time
+  });
+}
+
+// Hook to test API connectivity
+export function useAtharaAPITest() {
+  const { toast } = useToast();
+  
+  return useMutation({
+    mutationFn: testAtharaAPIConnection,
+    onSuccess: (result) => {
+      if (result.success) {
+        toast({
+          title: "API Connection Test",
+          description: `✅ Athara API is available (${result.responseTime}ms response time)`,
+        });
+      } else {
+        toast({
+          title: "API Connection Test Failed",
+          description: `❌ ${result.error}`,
+          variant: "destructive",
+        });
+      }
+    },
+    onError: (error) => {
+      toast({
+        title: "API Test Error",
+        description: `Failed to test API: ${error.message}`,
+        variant: "destructive",
+      });
+    },
+  });
+}
+
+// Enhanced hook to get all agbot locations with health context
+export function useAgbotLocations() {
+  return useQuery({
+    queryKey: ['agbot-locations'],
+    queryFn: getAgbotLocations,
+    refetchInterval: 10 * 60 * 1000, // Refetch every 10 minutes for hourly cellular data
+    staleTime: 5 * 60 * 1000, // Consider data stale after 5 minutes
+    gcTime: 30 * 60 * 1000, // 30 minutes cache time
+    retry: (failureCount, error) => {
+      // Don't retry if it's a configuration error
+      if (error.message.includes('Invalid or missing Athara API key')) {
+        return false;
+      }
+      // Retry up to 3 times for other errors
+      return failureCount < 3;
+    },
+  });
+}
+
+// Hook to get a specific agbot location
+export function useAgbotLocation(locationId: string) {
+  return useQuery({
+    queryKey: ['agbot-location', locationId],
+    queryFn: () => getAgbotLocation(locationId),
+    enabled: !!locationId,
+    refetchInterval: 10 * 60 * 1000, // 10 minutes for hourly data
+    staleTime: 5 * 60 * 1000, // 5 minutes stale time
+  });
+}
+
+// Hook to get sync logs
+export function useAgbotSyncLogs(limit?: number) {
+  return useQuery({
+    queryKey: ['agbot-sync-logs', limit],
+    queryFn: () => getAgbotSyncLogs(limit),
+    refetchInterval: 2 * 60 * 1000, // Check for new logs every 2 minutes
+  });
+}
+
+// Hook to sync agbot data
+export function useAgbotSync() {
+  const queryClient = useQueryClient();
+  const { toast } = useToast();
+
+  return useMutation<AgbotSyncResult, Error, void>({
+    mutationFn: syncAgbotData,
+    onSuccess: (result) => {
+      // Invalidate and refetch agbot data
+      queryClient.invalidateQueries({ queryKey: ['agbot-locations'] });
+      queryClient.invalidateQueries({ queryKey: ['agbot-sync-logs'] });
+
+      // Show appropriate toast based on results
+      if (result.success) {
+        toast({
+          title: 'Sync successful',
+          description: `Processed ${result.locationsProcessed} locations and ${result.assetsProcessed} assets in ${result.duration}ms`,
+        });
+      } else {
+        toast({
+          title: 'Sync completed with errors',
+          description: `${result.locationsProcessed} locations processed, ${result.errors.length} errors occurred`,
+          variant: 'destructive',
+        });
+      }
+    },
+    onError: (error) => {
+      toast({
+        title: 'Sync failed',
+        description: error.message || 'Failed to sync agbot data',
+        variant: 'destructive',
+      });
+    },
+  });
+}
+
+// Enhanced hook to get comprehensive fleet summary statistics
+export function useAgbotSummary() {
+  const { data: locations, isLoading } = useAgbotLocations();
+  
+  if (isLoading || !locations) {
+    return {
+      totalLocations: 0,
+      totalAssets: 0,
+      onlineAssets: 0,
+      averageFillPercentage: 0,
+      lowFuelCount: 0,
+      criticalCount: 0,
+      totalCapacity: 0,
+      currentFuelVolume: 0,
+      fleetUtilization: 0,
+      dailyConsumption: 0,
+      estimatedDaysRemaining: 0,
+      categories: { agricultural: 0, commercial: 0 },
+      isLoading
+    };
+  }
+
+  const allAssets = locations.flatMap(location => {
+    if (Array.isArray(location.assets)) {
+      return location.assets;
+    }
+    console.warn('[AGBOT] Location assets is not an array:', location.assets);
+    return [];
+  });
+  const onlineAssets = allAssets.filter(asset => asset?.device_online);
+  
+  // Enhanced calculations
+  const fillPercentages = allAssets
+    .map(asset => asset?.latest_calibrated_fill_percentage)
+    .filter(percentage => percentage !== null && percentage !== undefined && typeof percentage === 'number');
+  
+  const averageFillPercentage = fillPercentages.length > 0 
+    ? fillPercentages.reduce((sum, percentage) => sum + percentage, 0) / fillPercentages.length
+    : 0;
+
+  const lowFuelCount = fillPercentages.filter(percentage => percentage < 20 && percentage > 0).length;
+  const criticalCount = fillPercentages.filter(percentage => percentage === 0).length;
+  
+  // Calculate capacity and fuel volumes from asset data
+  let totalCapacity = 0;
+  let currentFuelVolume = 0;
+  let totalDailyConsumption = 0;
+  let locationsWithConsumption = 0;
+  
+  const categories = { agricultural: 0, commercial: 0 };
+  
+  allAssets.forEach(asset => {
+    // Extract capacity from asset profile name or use asset_refill_capacity_litres if available
+    const capacityFromName = asset.asset_profile_name?.match(/[\d,]+/)?.[0]?.replace(/,/g, '');
+    const capacity = asset.asset_refill_capacity_litres || 
+                    (capacityFromName ? parseInt(capacityFromName) : 50000); // Default to 50,000L
+    
+    const percentage = asset.latest_calibrated_fill_percentage || 0;
+    const currentVolume = (percentage / 100) * capacity;
+    
+    totalCapacity += capacity;
+    currentFuelVolume += currentVolume;
+    
+    // Daily consumption from asset data
+    if (asset.asset_daily_consumption && asset.asset_daily_consumption > 0) {
+      totalDailyConsumption += asset.asset_daily_consumption;
+      locationsWithConsumption++;
+    }
+  });
+  
+  locations.forEach(location => {
+    // Categorize locations
+    const isCommercial = location.location_id?.toLowerCase().includes('depot') || 
+                        location.address1?.toLowerCase().includes('depot');
+    if (isCommercial) {
+      categories.commercial++;
+    } else {
+      categories.agricultural++;
+    }
+    
+    // Add location-level consumption if available
+    if (location.location_daily_consumption && location.location_daily_consumption > 0) {
+      totalDailyConsumption += location.location_daily_consumption;
+    }
+  });
+  
+  const fleetUtilization = totalCapacity > 0 ? (currentFuelVolume / totalCapacity) * 100 : 0;
+  const estimatedDaysRemaining = totalDailyConsumption > 0 && currentFuelVolume > 0 
+    ? Math.round(currentFuelVolume / totalDailyConsumption) 
+    : null;
+
+  return {
+    totalLocations: locations.length,
+    totalAssets: allAssets.length,
+    onlineAssets: onlineAssets.length,
+    averageFillPercentage: Math.round(averageFillPercentage * 10) / 10,
+    lowFuelCount,
+    criticalCount,
+    totalCapacity: Math.round(totalCapacity),
+    currentFuelVolume: Math.round(currentFuelVolume),
+    fleetUtilization: Math.round(fleetUtilization * 10) / 10,
+    dailyConsumption: Math.round(totalDailyConsumption * 100) / 100,
+    estimatedDaysRemaining,
+    categories,
+    isLoading: false
+  };
+}
+
+// Hook to get percentage color based on fuel level
+export function usePercentageColor(percentage: number | null | undefined): string {
+  if (percentage === null || percentage === undefined) {
+    return 'text-gray-400';
+  }
+
+  if (percentage < 20) {
+    return 'text-red-600';
+  } else if (percentage < 50) {
+    return 'text-yellow-600';
+  } else {
+    return 'text-green-600';
+  }
+}
+
+// Hook to get percentage background color for progress bars
+export function usePercentageBackground(percentage: number | null | undefined): string {
+  if (percentage === null || percentage === undefined) {
+    return 'bg-gray-200';
+  }
+
+  if (percentage < 20) {
+    return 'bg-red-500';
+  } else if (percentage < 50) {
+    return 'bg-yellow-500';
+  } else {
+    return 'bg-green-500';
+  }
+}
+
+// Helper function to format timestamp with Perth timezone
+export function formatTimestamp(timestamp: string | null): string {
+  if (!timestamp) return 'No data';
+  
+  try {
+    const date = new Date(timestamp);
+    const now = new Date();
+    
+    // Check if date is invalid
+    if (isNaN(date.getTime())) {
+      return 'Invalid date';
+    }
+    
+    const diffMs = now.getTime() - date.getTime();
+    const diffMins = Math.floor(diffMs / (1000 * 60));
+    const diffHours = Math.floor(diffMs / (1000 * 60 * 60));
+    const diffDays = Math.floor(diffMs / (1000 * 60 * 60 * 24));
+
+    // Handle future dates (clock sync issues)
+    if (diffMs < 0) {
+      const futureMins = Math.floor(Math.abs(diffMs) / (1000 * 60));
+      const futureHours = Math.floor(Math.abs(diffMs) / (1000 * 60 * 60));
+      
+      if (futureMins < 5) {
+        return 'Just now'; // Small clock differences
+      } else if (futureMins < 60) {
+        return 'Clock sync issue';
+      } else {
+        return 'Clock sync issue';
+      }
+    }
+
+    if (diffMins < 1) {
+      return 'Just now';
+    } else if (diffMins < 60) {
+      return `${diffMins}m ago`;
+    } else if (diffHours < 24) {
+      return `${diffHours}h ago`;
+    } else if (diffDays < 7) {
+      return `${diffDays}d ago`;
+    } else {
+      return date.toLocaleDateString();
+    }
+  } catch (error) {
+    console.error('Error formatting timestamp:', error, timestamp);
+    return 'Invalid date';
+  }
+}
+
+// Helper function to get device online status with proper Perth timezone logic
+export function getDeviceOnlineStatus(lastReading: string | null) {
+  if (!lastReading) {
+    return {
+      isOnline: false,
+      status: 'no-data',
+      displayText: 'No Data',
+      colorClass: 'text-gray-500 bg-gray-100',
+      lastSeenText: 'No data available'
+    };
+  }
+
+  const deviceStatus = getDeviceStatus(lastReading);
+  
+  return {
+    isOnline: deviceStatus.status === 'online',
+    status: deviceStatus.status,
+    displayText: deviceStatus.displayText,
+    colorClass: deviceStatus.colorClass,
+    lastSeenText: formatPerthRelativeTime(lastReading),
+    minutesAgo: deviceStatus.minutesAgo
+  };
+}
+
+// Helper function to format full Perth timestamp
+export function formatPerthTimestampDisplay(timestamp: string | null): string {
+  if (!timestamp) return 'No data';
+  
+  try {
+    return formatPerthDisplay(timestamp);
+  } catch (error) {
+    console.error('Error formatting Perth timestamp:', error, timestamp);
+    return 'Invalid date';
+  }
+}
+
+// Data quality validation helper
+export function validateLocationData(location: any): {
+  hasIssues: boolean;
+  issues: string[];
+  severity: 'low' | 'medium' | 'high';
+} {
+  const issues: string[] = [];
+  let severity: 'low' | 'medium' | 'high' = 'low';
+
+  // Validate timestamp
+  if (location.last_reading_time) {
+    const validation = validateTimestamp(location.last_reading_time);
+    if (validation.isFuture) {
+      issues.push('Last reading is in the future (timezone issue)');
+      severity = 'high';
+    }
+    if (validation.isStale) {
+      issues.push('Data is more than 4 hours old');
+      if (severity === 'low') severity = 'medium';
+    }
+    if (!validation.isValid) {
+      issues.push('Invalid timestamp format');
+      severity = 'high';
+    }
+    issues.push(...validation.issues);
+  } else {
+    issues.push('No last reading time available');
+    if (severity === 'low') severity = 'medium';
+  }
+
+  // Validate fuel level data
+  if (location.latest_calibrated_fill_percentage > 100) {
+    issues.push('Fuel level over 100% (sensor issue?)');
+    severity = 'high';
+  }
+  
+  if (location.latest_calibrated_fill_percentage < 0) {
+    issues.push('Negative fuel level (sensor issue?)');
+    severity = 'high';
+  }
+
+  return {
+    hasIssues: issues.length > 0,
+    issues,
+    severity
+  };
+}
+
+// Hook to filter locations by status, percentage, etc.
+export function useFilteredAgbotLocations(filters: {
+  onlineOnly?: boolean;
+  lowFuelOnly?: boolean;
+  customerName?: string;
+}) {
+  const { data: locations, ...rest } = useAgbotLocations();
+
+  const filteredLocations = locations?.filter(location => {
+    // Filter by customer name
+    if (filters.customerName && !location.customer_name?.toLowerCase().includes(filters.customerName.toLowerCase())) {
+      return false;
+    }
+
+    // Filter by online status using proper device status logic
+    if (filters.onlineOnly) {
+      const deviceStatus = getDeviceOnlineStatus(location.last_reading_time);
+      if (!deviceStatus.isOnline) {
+        return false;
+      }
+    }
+
+    // Filter by low fuel (if location or any asset has <20%)
+    if (filters.lowFuelOnly) {
+      const locationHasLowFuel = location.latest_calibrated_fill_percentage < 20;
+      const assetsArray = Array.isArray(location.assets) ? location.assets : [];
+      const assetsHaveLowFuel = assetsArray.some(asset => asset?.latest_calibrated_fill_percentage < 20);
+      
+      if (!locationHasLowFuel && !assetsHaveLowFuel) {
+        return false;
+      }
+    }
+
+    return true;
+  });
+
+  return {
+    data: filteredLocations,
+    ...rest
+  };
 }