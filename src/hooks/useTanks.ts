<<<<<<< HEAD
import { useQuery, useQueryClient } from '@tanstack/react-query';
import { supabase } from '../lib/supabase';

// Helper functions for analytics calculations
const calculateConsumption = (olderReading: any, newerReading: any): number => {
  if (!olderReading || !newerReading) return 0;
  const consumption = olderReading.value - newerReading.value;
  return Math.max(0, consumption);
};

const daysBetween = (date1: Date, date2: Date): number => {
  return Math.abs((date2.getTime() - date1.getTime()) / (1000 * 60 * 60 * 24));
};

export interface Tank {
  id: string;
  location: string;
  product_type: string;
  safe_level: number;
  min_level: number;
  group_id: string | null;
  group_name: string;
  subgroup: string;
  current_level: number;
  last_dip_ts: string | null;
  last_dip_by: string;
  current_level_percent: number;
  
  // ✅ WORKING ANALYTICS (calculated in frontend)
  rolling_avg: number;           // L/day - 7-day rolling average  
  prev_day_used: number;         // L - fuel used yesterday
  days_to_min_level: number | null; // days - predicted days until minimum
  
  // Additional fields
  usable_capacity: number;
  ullage: number;
  address?: string;
  vehicle?: string;
  discharge?: string;
  bp_portal?: string;
  delivery_window?: string;
  afterhours_contact?: string;
  notes?: string;
  serviced_on?: string;
  serviced_by?: string;
  latitude?: number;
  longitude?: number;
  created_at: string;
  updated_at: string;
}

// Enhanced hook that provides tanks with comprehensive analytics
export const useTanks = () => {
  const queryClient = useQueryClient();

  // Fetch tank data from your existing database and calculate analytics
  const tanksQuery = useQuery({
    queryKey: ['tanks-with-analytics'],
    queryFn: async () => {
      // Step 1: Get tank data
      let { data: tankData, error } = await supabase
        .from('tanks_with_rolling_avg')
        .select('*')
        .order('location');

      // If the view is broken (500 error), use base table
      if (error && error.message?.includes('500')) {
        
        const { data: baseData, error: baseError } = await supabase
          .from('fuel_tanks')
          .select(`
            id, location, product_type, safe_level, min_level, 
            group_id, subgroup, address, vehicle, discharge, 
            bp_portal, delivery_window, afterhours_contact, 
            notes, serviced_on, serviced_by, latitude, longitude,
            created_at, updated_at
          `)
          .order('location');

        if (baseError) {
          throw baseError;
        }

        // Get current levels from latest dip readings
        const tankIds = baseData?.map(t => t.id) || [];
        const { data: latestReadings } = await supabase
          .from('dip_readings')
          .select('tank_id, value, created_at')
          .in('tank_id', tankIds)
          .order('created_at', { ascending: false });

        // Get latest reading per tank
        const latestByTank = new Map();
        latestReadings?.forEach(reading => {
          if (!latestByTank.has(reading.tank_id)) {
            latestByTank.set(reading.tank_id, reading);
          }
        });

        // Combine tank data with latest readings
        tankData = baseData?.map(tank => {
          const latest = latestByTank.get(tank.id);
          return {
            ...tank,
            current_level: latest?.value || 0,
            current_level_percent: tank.safe_level > 0 
              ? Math.round(((latest?.value || 0) / tank.safe_level) * 100)
              : 0,
            last_dip_ts: latest?.created_at || null,
            last_dip_by: 'Unknown',
            usable_capacity: (tank.safe_level || 0) - (tank.min_level || 0),
            ullage: (tank.safe_level || 0) - (latest?.value || 0),
            group_name: 'Unknown Group'
          };
        }) || [];
      }

      if (error && !error.message?.includes('500')) {
        throw error;
      }

      // Step 2: Get all dip readings for analytics (last 30 days)
      const thirtyDaysAgo = new Date();
      thirtyDaysAgo.setDate(thirtyDaysAgo.getDate() - 30);
      
      const { data: allReadings } = await supabase
        .from('dip_readings')
        .select('tank_id, value, created_at')
        .gte('created_at', thirtyDaysAgo.toISOString())
        .order('created_at', { ascending: true });

      // Step 3: Calculate analytics for each tank
      const tanksWithAnalytics = (tankData || []).map(tank => {
        // Get readings for this tank
        const tankReadings = (allReadings || [])
          .filter(r => r.tank_id === tank.id)
          .sort((a, b) => new Date(a.created_at).getTime() - new Date(b.created_at).getTime());

        // Calculate rolling average
        let totalConsumption = 0;
        let totalDays = 0;
        const dailyConsumptions: number[] = [];

        for (let i = 1; i < tankReadings.length; i++) {
          const older = tankReadings[i - 1];
          const newer = tankReadings[i];
          
          const consumption = calculateConsumption(older, newer);
          const days = daysBetween(new Date(older.created_at), new Date(newer.created_at));
          
          if (days > 0 && consumption > 0) {
            const dailyRate = consumption / days;
            dailyConsumptions.push(dailyRate);
            totalConsumption += consumption;
            totalDays += days;
          }
        }

        // If no valid consumption data, try alternative calculation
        let rolling_avg = totalDays > 0 ? Math.round(totalConsumption / totalDays) : 0;
        
        // FALLBACK: If no consumption detected, estimate from overall level change
        if (rolling_avg === 0 && tankReadings.length >= 2) {
          const firstReading = tankReadings[0];
          const lastReading = tankReadings[tankReadings.length - 1];
          const totalChange = firstReading.value - lastReading.value;
          const totalDaysSpan = daysBetween(new Date(firstReading.created_at), new Date(lastReading.created_at));
          
          if (totalDaysSpan > 0 && totalChange > 0) {
            rolling_avg = Math.round(totalChange / totalDaysSpan);
          }
        }

        // Calculate previous day usage
        const prev_day_used = dailyConsumptions.length > 0 
          ? Math.round(dailyConsumptions[dailyConsumptions.length - 1] || rolling_avg)
          : rolling_avg;

        // Calculate days to minimum
        const currentLevel = tank.current_level || 0;
        const minLevel = tank.min_level || 0;
        const availableFuel = Math.max(0, currentLevel - minLevel);
        
        const days_to_min_level = rolling_avg > 0 
          ? Math.round((availableFuel / rolling_avg) * 10) / 10
          : null;

        return {
          ...tank,
          // ✅ Analytics calculated and included in tank data
          rolling_avg,
          prev_day_used,
          days_to_min_level,
        };
      });
      
      return tanksWithAnalytics;
    },
    staleTime: 2 * 60 * 1000, // 2 minutes
    gcTime: 10 * 60 * 1000, // 10 minutes
  });

  // Data already includes calculated analytics
  const tanks = tanksQuery.data || [];



  return {
    tanks,
    data: tanks,  // Keep for backward compatibility
    isLoading: tanksQuery.isLoading,
    error: tanksQuery.error,
    refetch: tanksQuery.refetch,
    
    // Utility functions
    invalidate: () => {
      queryClient.invalidateQueries({ queryKey: ['tanks-with-analytics'] });
    },
    
    // Analytics summary
    getAnalyticsSummary: () => {
      if (!tanks.length) return null;
      
      const tanksWithData = tanks.filter((t: Tank) => t.rolling_avg > 0);
      
      return {
        totalTanks: tanks.length,
        tanksWithAnalytics: tanksWithData.length,
        avgRollingConsumption: tanksWithData.length > 0 
          ? Math.round(tanksWithData.reduce((sum: number, t: Tank) => sum + t.rolling_avg, 0) / tanksWithData.length)
          : 0,
        tanksNeedingAttention: tanks.filter((t: Tank) => 
          t.current_level_percent < 15 || 
          (t.days_to_min_level !== null && t.days_to_min_level < 7)
        ).length,
        totalDailyConsumption: Math.round(tanksWithData.reduce((sum: number, t: Tank) => sum + t.rolling_avg, 0))
      };
    }
  };
};

// Legacy hook name for backward compatibility
export const useTanksData = useTanks;
=======
import { useQuery, useQueryClient } from '@tanstack/react-query';
import { supabase } from '../lib/supabase';
import { generateAlerts } from '../lib/alertService';

// Helper functions for analytics calculations
const calculateConsumption = (olderReading: any, newerReading: any): number => {
  if (!olderReading || !newerReading) return 0;
  const consumption = olderReading.value - newerReading.value;
  return Math.max(0, consumption);
};

const daysBetween = (date1: Date, date2: Date): number => {
  return Math.abs((date2.getTime() - date1.getTime()) / (1000 * 60 * 60 * 24));
};

export interface Tank {
  id: string;
  location: string;
  product_type: string;
  safe_level: number;
  min_level: number;
  group_id: string | null;
  group_name: string;
  subgroup: string;
  current_level: number;
  last_dip_ts: string | null;
  last_dip_by: string;
  current_level_percent: number;
  
  // ✅ WORKING ANALYTICS (calculated in frontend)
  rolling_avg: number;           // L/day - 7-day rolling average  
  prev_day_used: number;         // L - fuel used yesterday (negative = consumption, positive = refill)
  is_recent_refill: boolean;     // true if prev_day_used represents a refill
  days_to_min_level: number | null; // days - predicted days until minimum
  
  // Additional fields
  usable_capacity: number;
  ullage: number;
  address?: string;
  vehicle?: string;
  discharge?: string;
  bp_portal?: string;
  delivery_window?: string;
  afterhours_contact?: string;
  notes?: string;
  serviced_on?: string;
  serviced_by?: string;
  latitude?: number;
  longitude?: number;
  created_at: string;
  updated_at: string;
}

// Enhanced hook that provides tanks with comprehensive analytics
export const useTanks = () => {
  const queryClient = useQueryClient();

  // Fetch tank data from your existing database and calculate analytics
  const tanksQuery = useQuery({
    queryKey: ['tanks-with-analytics'],
    queryFn: async () => {
      // Fetching tanks with analytics
      
      try {
      
      // Step 1: Get ALL tank data from fuel_tanks table (single source of truth)
      const { data: baseData, error: baseError } = await supabase
        .from('fuel_tanks')
        .select(`
          id, location, product_type, safe_level, min_level, 
          group_id, subgroup, address, vehicle, discharge, 
          bp_portal, delivery_window, afterhours_contact, 
          notes, serviced_on, serviced_by, latitude, longitude,
          created_at, updated_at
        `)
        .order('location');

      if (baseError) {
        console.error('[TANKS DEBUG] Error fetching tanks from base table:', baseError);
        throw baseError;
      }
      

      // Step 2: Get group names from tank_groups table
      const uniqueGroupIds = [...new Set(baseData?.map(t => t.group_id).filter(Boolean))];
      const { data: groupData } = await supabase
        .from('tank_groups')
        .select('id, name')
        .in('id', uniqueGroupIds);

      // Create a map of group_id to group_name for fast lookup
      const groupNameMap = new Map();
      groupData?.forEach(group => {
        groupNameMap.set(group.id, group.name);
      });


      // Step 3: Get current levels from latest dip readings (optimized with limit)
      const tankIds = baseData?.map(t => t.id) || [];
      const { data: latestReadings } = await supabase
        .from('dip_readings')
        .select('tank_id, value, created_at, recorded_by')
        .in('tank_id', tankIds)
        .order('created_at', { ascending: false })
        .limit(1000); // Limit to most recent 1000 readings for performance

      // Get latest reading per tank
      const latestByTank = new Map();
      latestReadings?.forEach(reading => {
        if (!latestByTank.has(reading.tank_id)) {
          latestByTank.set(reading.tank_id, reading);
        }
      });

      // Step 4: Combine tank data with latest readings
      const tankData = baseData?.map(tank => {
        const latest = latestByTank.get(tank.id);
        const currentLevel = latest?.value ?? null; // Use null instead of 0 for missing readings
        const safeLevel = tank.safe_level || 0;
        const minLevel = tank.min_level || 0;
        
        return {
          ...tank,
          // Core fields with current readings
          current_level: currentLevel,
          current_level_percent: currentLevel !== null && safeLevel > minLevel 
            ? Math.round(((currentLevel - minLevel) / (safeLevel - minLevel)) * 100)
            : null, // Use null when no reading available
          last_dip_ts: latest?.created_at || null,
          last_dip_by: latest?.recorded_by || 'Unknown',
          
          // Ensure consistent field names
          safe_level: safeLevel,
          min_level: minLevel,
          product_type: tank.product_type || 'Diesel',
          
          // Calculated fields
          usable_capacity: Math.max(0, safeLevel - minLevel),
          ullage: Math.max(0, safeLevel - currentLevel),
          
          // Group info with fallback - use the fetched group name
          group_name: groupNameMap.get(tank.group_id) || 'Unknown Group',
          
          // Structured last_dip object
          last_dip: latest ? {
            value: latest.value,
            created_at: latest.created_at,
            recorded_by: latest.recorded_by || 'Unknown'
          } : null,
          
          // Analytics placeholders (calculated below)
          rolling_avg: 0,
          prev_day_used: 0,
          days_to_min_level: null
        };
      }) || [];


      // Step 5: Get dip readings for analytics (optimized query)
      const sevenDaysAgo = new Date();
      sevenDaysAgo.setDate(sevenDaysAgo.getDate() - 7);
      
      const { data: allReadings } = await supabase
        .from('dip_readings')
        .select('tank_id, value, created_at')
        .in('tank_id', tankIds)
        .gte('created_at', sevenDaysAgo.toISOString())
        .order('created_at', { ascending: true })
        .limit(500); // Limit analytics readings for better performance


      // Step 6: Calculate analytics for each tank (optimized processing)
      // Pre-group readings by tank_id for faster lookup
      const readingsByTank = new Map();
      (allReadings || []).forEach(reading => {
        if (!readingsByTank.has(reading.tank_id)) {
          readingsByTank.set(reading.tank_id, []);
        }
        readingsByTank.get(reading.tank_id).push(reading);
      });
      
      const tanksWithAnalytics = (tankData || []).map(tank => {
        // Get pre-grouped readings for this tank (already time-ordered from query)
        const tankReadings = readingsByTank.get(tank.id) || [];

        // Calculate rolling average
        let totalConsumption = 0;
        let totalDays = 0;
        const dailyConsumptions: number[] = [];

        for (let i = 1; i < tankReadings.length; i++) {
          const older = tankReadings[i - 1];
          const newer = tankReadings[i];
          
          const consumption = calculateConsumption(older, newer);
          const days = daysBetween(new Date(older.created_at), new Date(newer.created_at));
          
          if (days > 0 && consumption > 0) {
            const dailyRate = consumption / days;
            dailyConsumptions.push(dailyRate);
            totalConsumption += consumption;
            totalDays += days;
          }
        }

        // If no valid consumption data, try alternative calculation
        let rolling_avg = totalDays > 0 ? Math.round(totalConsumption / totalDays) : 0;
        
        // FALLBACK: If no consumption detected, estimate from overall level change
        if (rolling_avg === 0 && tankReadings.length >= 2) {
          const firstReading = tankReadings[0];
          const lastReading = tankReadings[tankReadings.length - 1];
          const totalChange = firstReading.value - lastReading.value;
          const totalDaysSpan = daysBetween(new Date(firstReading.created_at), new Date(lastReading.created_at));
          
          if (totalDaysSpan > 0 && totalChange > 0) {
            rolling_avg = Math.round(totalChange / totalDaysSpan);
          }
        }

        // Calculate previous day usage (latest minus previous reading)
        let prev_day_used = 0;
        let isRefill = false;
        
        if (tankReadings.length >= 2) {
          const latestReading = tankReadings[tankReadings.length - 1];
          const previousReading = tankReadings[tankReadings.length - 2];
          const rawDifference = latestReading.value - previousReading.value;
          
          // Business logic: Detect if this is likely a refill
          // If the increase is >= 100L, it's likely a refill or top-up
          const REFILL_THRESHOLD = 100;
          isRefill = rawDifference >= REFILL_THRESHOLD;
          
          // Always preserve the actual raw difference
          // Positive = refill/increase, Negative = consumption/decrease
          prev_day_used = rawDifference;
          
          // Debug logging for Alkimos tank specifically
          if (tank.location && tank.location.toLowerCase().includes('alkimos')) {
            console.log(`[ALKIMOS DEBUG] Tank: ${tank.location}`);
            console.log(`[ALKIMOS DEBUG] Total readings: ${tankReadings.length}`);
            console.log(`[ALKIMOS DEBUG] Latest reading:`, {
              value: latestReading.value,
              date: latestReading.created_at,
              isLatest: true
            });
            console.log(`[ALKIMOS DEBUG] Previous reading:`, {
              value: previousReading.value,
              date: previousReading.created_at,
              isPrevious: true
            });
            console.log(`[ALKIMOS DEBUG] Raw calculation: ${latestReading.value} - ${previousReading.value} = ${rawDifference}`);
            console.log(`[ALKIMOS DEBUG] Detected as refill: ${isRefill}`);
            console.log(`[ALKIMOS DEBUG] Final prev_day_used: ${prev_day_used}`);
          }
        }

        // Convert rolling average to negative to indicate fuel usage
        // (User logic: negative = consumption, positive = refill)
        const rolling_avg_display = rolling_avg > 0 ? -rolling_avg : rolling_avg;
        // prev_day_used already has correct sign from latest - previous calculation

        // Calculate days to minimum
        const currentLevel = tank.current_level;
        const minLevel = tank.min_level || 0;
        
        // Only calculate if we have a current level reading and positive consumption rate
        const days_to_min_level = (currentLevel !== null && rolling_avg > 0) 
          ? Math.round((Math.max(0, currentLevel - minLevel) / rolling_avg) * 10) / 10
          : null;

        return {
          ...tank,
          // ✅ Analytics calculated and included in tank data (negative = consumption, positive = refill)
          rolling_avg: rolling_avg_display,
          prev_day_used: prev_day_used,
          is_recent_refill: isRefill,
          days_to_min_level,
        };
      });

      
      // Generate alerts asynchronously (non-blocking)
      // This runs in the background and doesn't affect tank loading performance
      if (tanksWithAnalytics.length > 0) {
        generateAlerts(tanksWithAnalytics).catch(error => {
          console.error('[ALERTS] Error generating alerts:', error);
        });
      }
      
      return tanksWithAnalytics;
      
    } catch (error) {
      console.error('[TANKS DEBUG] ❌ CRITICAL ERROR in useTanks:', error);
      throw error;
    }
  },
    staleTime: 5 * 60 * 1000, // 5 minutes - longer cache for better performance
    gcTime: 15 * 60 * 1000, // 15 minutes
    refetchOnWindowFocus: false, // Prevent unnecessary refetches
  });

  // Data already includes calculated analytics
  const tanks = tanksQuery.data || [];


  // Basic error checking
  if (tanks.length === 0) {
    console.error('[TANKS] No tanks returned from database');
  }




  return {
    tanks,
    data: tanks,  // Keep for backward compatibility
    isLoading: tanksQuery.isLoading,
    error: tanksQuery.error,
    refetch: tanksQuery.refetch,
    
    // Utility functions
    invalidate: () => {
      queryClient.invalidateQueries({ queryKey: ['tanks-with-analytics'] });
    },
    
    // Analytics summary
    getAnalyticsSummary: () => {
      if (!tanks.length) return null;
      
      const tanksWithData = tanks.filter((t: Tank) => t.rolling_avg > 0);
      
      return {
        totalTanks: tanks.length,
        tanksWithAnalytics: tanksWithData.length,
        avgRollingConsumption: tanksWithData.length > 0 
          ? Math.round(tanksWithData.reduce((sum: number, t: Tank) => sum + t.rolling_avg, 0) / tanksWithData.length)
          : 0,
        tanksNeedingAttention: tanks.filter((t: Tank) => 
          t.current_level_percent < 15 || 
          (t.days_to_min_level !== null && t.days_to_min_level < 7)
        ).length,
        totalDailyConsumption: Math.round(tanksWithData.reduce((sum: number, t: Tank) => sum + t.rolling_avg, 0))
      };
    }
  };
};

// Legacy hook name for backward compatibility
export const useTanksData = useTanks;
>>>>>>> 9086fc91
<|MERGE_RESOLUTION|>--- conflicted
+++ resolved
@@ -1,248 +1,3 @@
-<<<<<<< HEAD
-import { useQuery, useQueryClient } from '@tanstack/react-query';
-import { supabase } from '../lib/supabase';
-
-// Helper functions for analytics calculations
-const calculateConsumption = (olderReading: any, newerReading: any): number => {
-  if (!olderReading || !newerReading) return 0;
-  const consumption = olderReading.value - newerReading.value;
-  return Math.max(0, consumption);
-};
-
-const daysBetween = (date1: Date, date2: Date): number => {
-  return Math.abs((date2.getTime() - date1.getTime()) / (1000 * 60 * 60 * 24));
-};
-
-export interface Tank {
-  id: string;
-  location: string;
-  product_type: string;
-  safe_level: number;
-  min_level: number;
-  group_id: string | null;
-  group_name: string;
-  subgroup: string;
-  current_level: number;
-  last_dip_ts: string | null;
-  last_dip_by: string;
-  current_level_percent: number;
-  
-  // ✅ WORKING ANALYTICS (calculated in frontend)
-  rolling_avg: number;           // L/day - 7-day rolling average  
-  prev_day_used: number;         // L - fuel used yesterday
-  days_to_min_level: number | null; // days - predicted days until minimum
-  
-  // Additional fields
-  usable_capacity: number;
-  ullage: number;
-  address?: string;
-  vehicle?: string;
-  discharge?: string;
-  bp_portal?: string;
-  delivery_window?: string;
-  afterhours_contact?: string;
-  notes?: string;
-  serviced_on?: string;
-  serviced_by?: string;
-  latitude?: number;
-  longitude?: number;
-  created_at: string;
-  updated_at: string;
-}
-
-// Enhanced hook that provides tanks with comprehensive analytics
-export const useTanks = () => {
-  const queryClient = useQueryClient();
-
-  // Fetch tank data from your existing database and calculate analytics
-  const tanksQuery = useQuery({
-    queryKey: ['tanks-with-analytics'],
-    queryFn: async () => {
-      // Step 1: Get tank data
-      let { data: tankData, error } = await supabase
-        .from('tanks_with_rolling_avg')
-        .select('*')
-        .order('location');
-
-      // If the view is broken (500 error), use base table
-      if (error && error.message?.includes('500')) {
-        
-        const { data: baseData, error: baseError } = await supabase
-          .from('fuel_tanks')
-          .select(`
-            id, location, product_type, safe_level, min_level, 
-            group_id, subgroup, address, vehicle, discharge, 
-            bp_portal, delivery_window, afterhours_contact, 
-            notes, serviced_on, serviced_by, latitude, longitude,
-            created_at, updated_at
-          `)
-          .order('location');
-
-        if (baseError) {
-          throw baseError;
-        }
-
-        // Get current levels from latest dip readings
-        const tankIds = baseData?.map(t => t.id) || [];
-        const { data: latestReadings } = await supabase
-          .from('dip_readings')
-          .select('tank_id, value, created_at')
-          .in('tank_id', tankIds)
-          .order('created_at', { ascending: false });
-
-        // Get latest reading per tank
-        const latestByTank = new Map();
-        latestReadings?.forEach(reading => {
-          if (!latestByTank.has(reading.tank_id)) {
-            latestByTank.set(reading.tank_id, reading);
-          }
-        });
-
-        // Combine tank data with latest readings
-        tankData = baseData?.map(tank => {
-          const latest = latestByTank.get(tank.id);
-          return {
-            ...tank,
-            current_level: latest?.value || 0,
-            current_level_percent: tank.safe_level > 0 
-              ? Math.round(((latest?.value || 0) / tank.safe_level) * 100)
-              : 0,
-            last_dip_ts: latest?.created_at || null,
-            last_dip_by: 'Unknown',
-            usable_capacity: (tank.safe_level || 0) - (tank.min_level || 0),
-            ullage: (tank.safe_level || 0) - (latest?.value || 0),
-            group_name: 'Unknown Group'
-          };
-        }) || [];
-      }
-
-      if (error && !error.message?.includes('500')) {
-        throw error;
-      }
-
-      // Step 2: Get all dip readings for analytics (last 30 days)
-      const thirtyDaysAgo = new Date();
-      thirtyDaysAgo.setDate(thirtyDaysAgo.getDate() - 30);
-      
-      const { data: allReadings } = await supabase
-        .from('dip_readings')
-        .select('tank_id, value, created_at')
-        .gte('created_at', thirtyDaysAgo.toISOString())
-        .order('created_at', { ascending: true });
-
-      // Step 3: Calculate analytics for each tank
-      const tanksWithAnalytics = (tankData || []).map(tank => {
-        // Get readings for this tank
-        const tankReadings = (allReadings || [])
-          .filter(r => r.tank_id === tank.id)
-          .sort((a, b) => new Date(a.created_at).getTime() - new Date(b.created_at).getTime());
-
-        // Calculate rolling average
-        let totalConsumption = 0;
-        let totalDays = 0;
-        const dailyConsumptions: number[] = [];
-
-        for (let i = 1; i < tankReadings.length; i++) {
-          const older = tankReadings[i - 1];
-          const newer = tankReadings[i];
-          
-          const consumption = calculateConsumption(older, newer);
-          const days = daysBetween(new Date(older.created_at), new Date(newer.created_at));
-          
-          if (days > 0 && consumption > 0) {
-            const dailyRate = consumption / days;
-            dailyConsumptions.push(dailyRate);
-            totalConsumption += consumption;
-            totalDays += days;
-          }
-        }
-
-        // If no valid consumption data, try alternative calculation
-        let rolling_avg = totalDays > 0 ? Math.round(totalConsumption / totalDays) : 0;
-        
-        // FALLBACK: If no consumption detected, estimate from overall level change
-        if (rolling_avg === 0 && tankReadings.length >= 2) {
-          const firstReading = tankReadings[0];
-          const lastReading = tankReadings[tankReadings.length - 1];
-          const totalChange = firstReading.value - lastReading.value;
-          const totalDaysSpan = daysBetween(new Date(firstReading.created_at), new Date(lastReading.created_at));
-          
-          if (totalDaysSpan > 0 && totalChange > 0) {
-            rolling_avg = Math.round(totalChange / totalDaysSpan);
-          }
-        }
-
-        // Calculate previous day usage
-        const prev_day_used = dailyConsumptions.length > 0 
-          ? Math.round(dailyConsumptions[dailyConsumptions.length - 1] || rolling_avg)
-          : rolling_avg;
-
-        // Calculate days to minimum
-        const currentLevel = tank.current_level || 0;
-        const minLevel = tank.min_level || 0;
-        const availableFuel = Math.max(0, currentLevel - minLevel);
-        
-        const days_to_min_level = rolling_avg > 0 
-          ? Math.round((availableFuel / rolling_avg) * 10) / 10
-          : null;
-
-        return {
-          ...tank,
-          // ✅ Analytics calculated and included in tank data
-          rolling_avg,
-          prev_day_used,
-          days_to_min_level,
-        };
-      });
-      
-      return tanksWithAnalytics;
-    },
-    staleTime: 2 * 60 * 1000, // 2 minutes
-    gcTime: 10 * 60 * 1000, // 10 minutes
-  });
-
-  // Data already includes calculated analytics
-  const tanks = tanksQuery.data || [];
-
-
-
-  return {
-    tanks,
-    data: tanks,  // Keep for backward compatibility
-    isLoading: tanksQuery.isLoading,
-    error: tanksQuery.error,
-    refetch: tanksQuery.refetch,
-    
-    // Utility functions
-    invalidate: () => {
-      queryClient.invalidateQueries({ queryKey: ['tanks-with-analytics'] });
-    },
-    
-    // Analytics summary
-    getAnalyticsSummary: () => {
-      if (!tanks.length) return null;
-      
-      const tanksWithData = tanks.filter((t: Tank) => t.rolling_avg > 0);
-      
-      return {
-        totalTanks: tanks.length,
-        tanksWithAnalytics: tanksWithData.length,
-        avgRollingConsumption: tanksWithData.length > 0 
-          ? Math.round(tanksWithData.reduce((sum: number, t: Tank) => sum + t.rolling_avg, 0) / tanksWithData.length)
-          : 0,
-        tanksNeedingAttention: tanks.filter((t: Tank) => 
-          t.current_level_percent < 15 || 
-          (t.days_to_min_level !== null && t.days_to_min_level < 7)
-        ).length,
-        totalDailyConsumption: Math.round(tanksWithData.reduce((sum: number, t: Tank) => sum + t.rolling_avg, 0))
-      };
-    }
-  };
-};
-
-// Legacy hook name for backward compatibility
-export const useTanksData = useTanks;
-=======
 import { useQuery, useQueryClient } from '@tanstack/react-query';
 import { supabase } from '../lib/supabase';
 import { generateAlerts } from '../lib/alertService';
@@ -593,5 +348,4 @@
 };
 
 // Legacy hook name for backward compatibility
-export const useTanksData = useTanks;
->>>>>>> 9086fc91
+export const useTanksData = useTanks;